--- conflicted
+++ resolved
@@ -88,13 +88,6 @@
     url='https://github.com/microsoft/CDM/tree/master/objectModel/Python',
     install_requires=requirements,
     packages=setuptools.find_packages(),
-<<<<<<< HEAD
-    install_requires=[req for req in requirements if req[:2] != "# "],
-    data_files=[
-        ('resources', list_files_in_folder(['resources'])),
-        ('resources/extensions', list_files_in_folder(['resources', 'extensions'])),
-    ],
-=======
     package_data={
         PACKAGE_NAME:[
             os.path.join(LOG_MESSAGES_FOLDER_NAME, '*'),
@@ -102,7 +95,6 @@
             os.path.join(RESOURCES_FOLDER_NAME, '**', '*')
         ]
     },
->>>>>>> 276a8b28
     classifiers=[
         'Programming Language :: Python :: 3.5',
         'License :: OSI Approved :: MIT License',
