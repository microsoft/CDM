﻿# Copyright (c) Microsoft Corporation. All rights reserved.
# Licensed under the MIT License. See License.txt in the project root for license information.

import os
import distutils.cmd
import distutils.log
from shutil import copystat, ignore_patterns, rmtree, copy2
from typing import List, Optional

import setuptools

ROOT_PATH = os.path.dirname(os.path.abspath(__file__))
PACKAGE_NAME = 'cdm'
RESOURCES_FOLDER_NAME = 'resources'
LOG_MESSAGES_FOLDER_NAME = 'resx'
RESOURCES_PATH = os.path.join(ROOT_PATH, PACKAGE_NAME, RESOURCES_FOLDER_NAME)

with open('README.md', 'r') as readme_file:
    long_description = readme_file.read()

with open('requirements.txt') as requirements_file:
    requirements = [package.strip() for package in requirements_file.readlines()]


class CopyResourcesCommand(distutils.cmd.Command):
    """A command which is copying the resources from SchemaDocuments."""

    description = 'Copy resources from schema documents into this project.'  # type: Optional[str]

    user_options = []  # type: List[str]

    def copy_files(self, from_path, to_path, paths_to_ignore):
        """Non-recursively copies files from the source folder to destination folder."""

        names = os.listdir(from_path)

        ignored_names = paths_to_ignore(from_path, names)

        os.makedirs(to_path)

        for name in names:
            if name in ignored_names:
                continue
            srcname = os.path.join(from_path, name)
            dstname = os.path.join(to_path, name)
            if os.path.isfile(srcname):
                copy2(srcname, dstname)

        copystat(from_path, to_path)

    def copy_and_overwrite(self, from_path, to_path, paths_to_ignore):
        """Copies the folder from path and overwrites the to path folder."""
        self.copy_files(from_path, to_path, ignore_patterns(*paths_to_ignore))

    def initialize_options(self):
        pass

    def finalize_options(self):
        pass

    def run(self):
        print('Copying files from schema documents....')

        paths_to_ignore = ['*.manifest.cdm.json', '*.0.6.cdm.json', '*.0.7.cdm.json', '*.0.8.cdm.json', '*.0.8.1.cdm.json',
                           '*.0.9.cdm.json', '*.git*', '*.jpg', '*.md']

        paths_to_copy = ['.', 'cdmfoundation', 'extensions']

        if os.path.exists(RESOURCES_PATH):
            rmtree(RESOURCES_PATH)

        for path in paths_to_copy:
            from_path = os.path.abspath(os.path.join(ROOT_PATH, '..', '..', 'schemaDocuments', path))
            to_path = os.path.abspath(os.path.join(RESOURCES_PATH, path))
            self.copy_and_overwrite(from_path, to_path, paths_to_ignore)


setuptools.setup(
    name='commondatamodel-objectmodel',
    version='1.2.1',
    author='Microsoft',
    description='Common Data Model Object Model library for Python',
    url='https://github.com/microsoft/CDM/tree/master/objectModel/Python',
    install_requires=requirements,
    packages=setuptools.find_packages(),
    package_data={
        PACKAGE_NAME:[
            os.path.join(LOG_MESSAGES_FOLDER_NAME, '*'),
            os.path.join(RESOURCES_FOLDER_NAME, '*'),
            os.path.join(RESOURCES_FOLDER_NAME, '**', '*')
        ]
    },
    classifiers=[
<<<<<<< HEAD
        'Programming Language :: Python :: 3.5',
        'License :: OSI Approved :: MIT License',
        'Operating System :: OS Independent'
    ],
    cmdclass={
        'copy_resources': CopyResourcesCommand
    }
=======
        "Programming Language :: Python :: 3.5",
        "License :: OSI Approved :: MIT License",
        "Operating System :: OS Independent"
    ]
>>>>>>> b13db1dc
)<|MERGE_RESOLUTION|>--- conflicted
+++ resolved
@@ -77,7 +77,7 @@
 
 setuptools.setup(
     name='commondatamodel-objectmodel',
-    version='1.2.1',
+    version='1.2.1-a',
     author='Microsoft',
     description='Common Data Model Object Model library for Python',
     url='https://github.com/microsoft/CDM/tree/master/objectModel/Python',
@@ -91,7 +91,6 @@
         ]
     },
     classifiers=[
-<<<<<<< HEAD
         'Programming Language :: Python :: 3.5',
         'License :: OSI Approved :: MIT License',
         'Operating System :: OS Independent'
@@ -99,10 +98,4 @@
     cmdclass={
         'copy_resources': CopyResourcesCommand
     }
-=======
-        "Programming Language :: Python :: 3.5",
-        "License :: OSI Approved :: MIT License",
-        "Operating System :: OS Independent"
-    ]
->>>>>>> b13db1dc
 )